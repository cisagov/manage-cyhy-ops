[settings]
combine_star=true
force_sort_within_sections=true

import_heading_stdlib=Standard Python Libraries
import_heading_thirdparty=Third-Party Libraries
import_heading_firstparty=cisagov Libraries

# Should be auto-populated by seed-isort-config hook
known_third_party=boto3,botocore,docopt,pytest,schema,setuptools
# These must be manually set to correctly separate them from third party libraries
<<<<<<< HEAD
known_first_party=manage_cyhy_ops
=======
known_first_party=example

# Run isort under the black profile to align with our other Python linting
profile=black
>>>>>>> 0db80d1d
<|MERGE_RESOLUTION|>--- conflicted
+++ resolved
@@ -9,11 +9,7 @@
 # Should be auto-populated by seed-isort-config hook
 known_third_party=boto3,botocore,docopt,pytest,schema,setuptools
 # These must be manually set to correctly separate them from third party libraries
-<<<<<<< HEAD
 known_first_party=manage_cyhy_ops
-=======
-known_first_party=example
 
 # Run isort under the black profile to align with our other Python linting
-profile=black
->>>>>>> 0db80d1d
+profile=black