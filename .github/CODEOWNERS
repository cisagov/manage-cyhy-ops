--- conflicted
+++ resolved
@@ -3,11 +3,7 @@
 # These owners will be the default owners for everything in the
 # repo. Unless a later match takes precedence, these owners will be
 # requested for review when someone opens a pull request.
-<<<<<<< HEAD
-* @dav3r @mcdonnnj
-=======
 * @dav3r @felddy @jasonodoom @jsf9k @mcdonnnj
->>>>>>> 31075efe
 
 # These folks own any files in the .github directory at the root of
 # the repository and any of its subdirectories.
